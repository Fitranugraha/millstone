--- conflicted
+++ resolved
@@ -55,10 +55,7 @@
 
 # IDE config files
 *.sublime-project
-<<<<<<< HEAD
 *.sublime-workspace
-=======
 
 # Virtualenv
-venv
->>>>>>> 8e768ac3
+venv