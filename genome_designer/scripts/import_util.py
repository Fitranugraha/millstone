--- conflicted
+++ resolved
@@ -28,14 +28,11 @@
 from settings import EMAIL
 
 from Bio import SeqIO
-<<<<<<< HEAD
 import tempfile
 import traceback
 import shutil
 from main.s3 import project_files_needed, s3_temp_get, s3_get
-=======
 from Bio import Entrez
->>>>>>> 25c38fdd
 
 
 IMPORT_FORMAT_TO_DATASET_TYPE = {
@@ -44,7 +41,6 @@
     'vcfu': Dataset.TYPE.VCF_USERINPUT
 }
 
-<<<<<<< HEAD
 def import_reference_genome_from_s3(project, label, s3file, import_format):
     with s3_temp_get(s3file) as f:
         return import_reference_genome_from_local_file(project, label, f, import_format)
@@ -65,8 +61,6 @@
 
 
 @project_files_needed
-=======
->>>>>>> 25c38fdd
 def import_reference_genome_from_local_file(project, label, file_location,
         import_format, move=False):
     """Creates a ReferenceGenome associated with the given Project.
