"""
Methods related to importing data.
"""

import copy
import csv
import os
import shutil
import re
import vcf
from collections import namedtuple

from django.db import transaction
from main.models import clean_filesystem_location
from main.models import Dataset
from main.models import ExperimentSample
from main.models import Project
from main.models import ReferenceGenome
from main.models import Variant
from main.models import VariantCallerCommonData
from main.models import VariantSet
from main.models import VariantToVariantSet
from main.models import get_dataset_with_type
from scripts.vcf_parser import extract_raw_data_dict
from scripts.vcf_parser import get_or_create_variant
from settings import PWD

from Bio import SeqIO
import tempfile
import traceback
import shutil
from main.s3 import project_files_needed, s3_temp_get, s3_get


IMPORT_FORMAT_TO_DATASET_TYPE = {
    'fasta': Dataset.TYPE.REFERENCE_GENOME_FASTA,
    'genbank': Dataset.TYPE.REFERENCE_GENOME_GENBANK,
    'vcfu': Dataset.TYPE.VCF_USERINPUT
}

<<<<<<< HEAD
def import_reference_genome_from_s3(project, label, s3file, import_format):
    with s3_temp_get(s3file) as f:
        return import_reference_genome_from_local_file(project, label, f, import_format)

@project_files_needed
=======
class DataImportError(Exception):
    """Exception thrown when there are errors in imported data.

    Attributes:
        expr -- input expression in which the error occurred
        msg  -- explanation of the error
    """

    def __init__(self, msg):
        self.msg = msg

    def __str__(self):
        return 'DataImportError: ' + str(self.msg)



>>>>>>> 216404c8
def import_reference_genome_from_local_file(project, label, file_location,
        import_format):
    """Creates a ReferenceGenome associated with the given Project.

    Args:
        project: The Project we're storing everyting relative to.
        label: The human-readable label for the ReferenceGenome.
        file_location: Location of the genome on the server.
        import_format: Must be 'fasta' or 'genbank'.
    """
    # Validate the input.
    assert import_format in ['fasta', 'genbank']

    # Validate the file.
    assert os.path.exists(file_location), "File %s doesn't exist." % (
            file_location)

    # Validate the input by parsing it with BioPython, while also
    # counting the number of chromosomes.
    num_chromosomes = 0
    num_bases = 0
    for genome_record in SeqIO.parse(file_location, import_format):
        num_chromosomes += 1
        num_bases += len(genome_record)

    # Make sure sequence exists.
    if not num_bases > 0:
        raise DataImportError("No sequence in file.")

    # Create the ReferenceGenome object.
    reference_genome = ReferenceGenome.objects.create(
            project=project,
            label=label,
            num_chromosomes=num_chromosomes,
            num_bases=num_bases)

    # Copy the source file to the ReferenceGenome data location.
    dataset_type = IMPORT_FORMAT_TO_DATASET_TYPE[import_format]
    copy_and_add_dataset_source(reference_genome, dataset_type,
            dataset_type, file_location)

    return reference_genome


def generate_fasta_from_genbank(ref_genome):
    """If this reference genome has a genbank but not a FASTA, generate
    a FASTA from the genbank.
    """

    # If a FASTA already exists, then just return.
    if ref_genome.dataset_set.filter(
            type=Dataset.TYPE.REFERENCE_GENOME_FASTA).exists():
        return

    # Check that a genbank exists.
    assert ref_genome.dataset_set.filter(
            type=Dataset.TYPE.REFERENCE_GENOME_GENBANK).exists()

    # Get genbank path and filename components (for creating FASTA file name).
    genbank_path = ref_genome.dataset_set.get(
            type=Dataset.TYPE.REFERENCE_GENOME_GENBANK).get_absolute_location()

    genbank_dir, genbank_filename = os.path.split(genbank_path)
    genbank_noext = os.path.splitext(genbank_filename)[0]

    # Put the fasta file in the same dir, just change the extension to .fa.
    fasta_filename = os.path.join(genbank_dir, (genbank_noext + '.fa'))

    # Get the individual records, each corresponding to a chromosome.
    genome_records = list(SeqIO.parse(genbank_path, 'genbank'))

    SeqIO.write(genome_records, fasta_filename, 'fasta')

    dataset_type = IMPORT_FORMAT_TO_DATASET_TYPE['fasta']
    copy_and_add_dataset_source(ref_genome, dataset_type,
            dataset_type, fasta_filename)

    return

def import_ref_genome_from_genbank():
    """
    Pull a reference genome by accession from NCBI using efetch. 
    """
    raise NotImplementedError


def sanitize_record_id(record_id_string):
    """We want to grab only the first word-only part of each seqrecord in a
    FASTA/Genbank file, and use that as a consistent and readable id between
    genbank and FASTA.
    """
    return re.match( r'^\w{1,20}', record_id_string).group()

@project_files_needed
def import_samples_from_s3(project, targets_file_rows, s3files):
    tmp_dir = tempfile.mkdtemp()
    local_s3files_map = {}
    for s3file in s3files:
        filepath = os.path.join(tmp_dir, s3file.name)
        s3_get(s3file.key, filepath)
        local_s3files_map[s3file.name] = filepath

    for row in targets_file_rows:
        sample_label = row['Sample_Name']
        experiment_sample = ExperimentSample.objects.create(
                project=project, label=sample_label)
        copy_and_add_dataset_source(experiment_sample, Dataset.TYPE.FASTQ1,
                Dataset.TYPE.FASTQ1, local_s3files_map[row['Read_1_Path']])
        if 'Read_2_Path' in row and row['Read_2_Path']:
            copy_and_add_dataset_source(experiment_sample, Dataset.TYPE.FASTQ2,
                    Dataset.TYPE.FASTQ2, local_s3files_map[row['Read_2_Path']])
    shutil.rmtree(tmp_dir)

@project_files_needed
def import_samples_from_targets_file(project, targets_file):
    """Uses the uploaded targets file to add a set of samples to the project.
    We need to check each line of the targets file for consistency before we
    do anything, however.

    It writes a copy of the uploaded targets file to a temporary file

    Args:
        project: The project we're storing everything relative to>
        targets_file: The UploadedFile django object that holds the targets
            in .tsv format.
    """
    # The targets file shouldn't be over 1 Mb ( that would be ~3,000 genomes)
    assert targets_file.size < 1000000, "Targets file is too large."

    # Detect the format.
    reader = csv.DictReader(targets_file, delimiter='\t')

    # Validate the header.
    targets_file_header = reader.fieldnames

    assert len(targets_file_header) >= 6, "Bad header. Were columns removed?"

    REQUIRED_HEADER_PART = ['Sample_Name', 'Plate_or_Group', 'Well',
            'Read_1_Path', 'Read_2_Path','Parent_Samples']
    for col, check in zip(targets_file_header[0:len(REQUIRED_HEADER_PART)],
            REQUIRED_HEADER_PART):
        assert col == check, (
            "Header column '%s' is missing or out of order." % check)

    # Validate all the rows.
    valid_rows = []
    for row_num, row in enumerate(reader):

        # Make a copy of the row so we can clean up the data for further
        # processing.
        clean_row = copy.copy(row)

        #TODO: Every row seems to have an empty K/V pair {None:''}, not sure
        #why. Here I remove it by hand:
        row = dict([(k, v) for k, v in row.iteritems() if k is not None])

        # Make sure the row has all the fields
        assert len(targets_file_header) == len(row.keys()), (
                "Row %d has the wrong number of fields." % row_num)

        for field_name, field_value in row.iteritems():
            if 'Path' not in field_name:
                #make sure each field is alphanumeric only
                assert re.match('^[\. \w-]*$', field_value) is not None, (
                        'Only alphanumeric characters and spaces are allowed, '
                        'except for the paths.\n(Row %d, "%s")' % (
                                row_num, field_name))
            else:
                # If it is a path, then try to open the file and read one byte.
                # Replace the string '$GD_ROOT with the project path, so we
                # can use the test data
                clean_field_value = field_value.replace('$GD_ROOT', PWD)
                with open(clean_field_value, 'rb') as test_file:
                    try:
                        test_file.read(8)
                    except:
                        raise Exception("Cannot read file at %s" %
                                clean_field_value)

                clean_row[field_name] = clean_field_value

        # Save this row.
        valid_rows.append(clean_row)

    # Now create ExperimentSample objects along with their respective Datasets.
    # The data is copied to the entity location.
    for row in valid_rows:
        # Create ExperimentSample object and then store the data relative to
        # it.
        sample_label = row['Sample_Name']
        experiment_sample = ExperimentSample.objects.create(
                project=project, label=sample_label)
        copy_and_add_dataset_source(experiment_sample, Dataset.TYPE.FASTQ1,
                Dataset.TYPE.FASTQ1, row['Read_1_Path'])
        if 'Read_2_Path' in row and row['Read_2_Path']:
            copy_and_add_dataset_source(experiment_sample, Dataset.TYPE.FASTQ2,
                    Dataset.TYPE.FASTQ2, row['Read_2_Path'])


@transaction.commit_on_success
def import_variant_set_from_vcf(ref_genome, variant_set_name, variant_set_file):
    """Convert an uploaded VCF file into a new variant set object.

    Args:
        ref_genome: ReferenceGenome.
        variant_set_name: Name of the variant set (label).
        variant_set_file: Path to the variant set on disk.
    """
    # For now, variant set name must be unique even among diff ref genomes.
    variant_set_name_exists = len(VariantSet.objects.filter(
            label=variant_set_name)) > 0
    assert not variant_set_name_exists, 'Variant set name must be unique.'

    # Create the VariantSet.
    variant_set = VariantSet.objects.create(
            reference_genome=ref_genome,
            label=variant_set_name)

    # First, save this vcf as a dataset, so we can point to it from the
    # new variant common_data_objs
    dataset_type = IMPORT_FORMAT_TO_DATASET_TYPE['vcfu']
    dataset = copy_and_add_dataset_source(variant_set, dataset_type,
            dataset_type, variant_set_file)

    # Now read the variant set file.
    _read_variant_set_file_as_csv(variant_set_file, ref_genome, dataset,
            variant_set)


def _read_variant_set_file_as_csv(variant_set_file, reference_genome,
        dataset, variant_set):
    """If reading the variant set file as a vcf fails (because we arent using
    all columns, as will usually be the case) then read it as a CSV and check
    manually for the required columns.

    Args:
        * variant_set_file: Path to vcf file.
        * reference_genome: ReferenceGenome object.
    """

    with open(variant_set_file) as fh:
         # Use this wrapper to skip the header lines
        # Double ##s are part of the header, but single #s are column
        # headings and must be stripped and kept.
        def remove_vcf_header(iterable):
            for line in iterable:
                if not line.startswith('##'):
                    if line.startswith('#'):
                        line = line.lstrip('#')
                    yield line
        vcf_noheader = remove_vcf_header(open(variant_set_file))

        reader = csv.DictReader(vcf_noheader, delimiter='\t')

        # Check that the required columns are present.
        REQUIRED_HEADER_PART = ['CHROM','POS','ID','REF','ALT']

        for col, check in zip(reader.fieldnames[0:len(REQUIRED_HEADER_PART)],
                REQUIRED_HEADER_PART):
            assert col == check, (
                "Header column '%s' is missing or out of order; %s" % (check,
                    ', '.join(reader.fieldnames)))

        class PseudoVCF:
            """Pseudo wrapper class to satisfy interface of
            extract_raw_data_dict().
            """
            def __init__(self, **entries):
                self.__dict__.update(entries)
                self.__dict__['ALT'] = self.__dict__['ALT'].strip().split(',')
                self.__dict__['samples'] = []

        for record in reader:
            record = PseudoVCF(**record)

            # Get or create the Variant for this record.
            variant, alts = get_or_create_variant(
                reference_genome, record, dataset)

            # Create a link between the Variant and the VariantSet if
            # it doesn't exist.
            VariantToVariantSet.objects.get_or_create(
                    variant=variant,
                    variant_set=variant_set)


def copy_and_add_dataset_source(entity, dataset_label, dataset_type,
        original_source_location):
    """Copies the dataset to the entity location and then adds as
    Dataset.

    The model entity must satisfy the following interface:
        * property dataset_set
        * method get_model_data_dir()

    Returns the Dataset object.
    """
    dest = copy_dataset_to_entity_data_dir(entity, original_source_location)
    dataset = add_dataset_to_entity(entity, dataset_label, dataset_type,
        dest)

    return dataset


def copy_dataset_to_entity_data_dir(entity, original_source_location):
    """Copies the data to the entity model data dir.

    Returns:
        The destination to which the file was copied.
    """
    assert hasattr(entity, 'get_model_data_dir')
    source_name = os.path.split(original_source_location)[1]
    dest = os.path.join(entity.get_model_data_dir(), source_name)
    if not original_source_location == dest:
        shutil.copy(original_source_location, dest)
    return dest


def add_dataset_to_entity(entity, dataset_label, dataset_type,
        filesystem_location=None):
    """Helper function for adding a Dataset to a model.
    """
    dataset = Dataset.objects.create(
            label=dataset_label, type=dataset_type)

    if filesystem_location is not None:
        dataset.filesystem_location = clean_filesystem_location(
                filesystem_location)
        dataset.save()

    entity.dataset_set.add(dataset)
    entity.save()

    return dataset<|MERGE_RESOLUTION|>--- conflicted
+++ resolved
@@ -38,13 +38,10 @@
     'vcfu': Dataset.TYPE.VCF_USERINPUT
 }
 
-<<<<<<< HEAD
 def import_reference_genome_from_s3(project, label, s3file, import_format):
     with s3_temp_get(s3file) as f:
         return import_reference_genome_from_local_file(project, label, f, import_format)
 
-@project_files_needed
-=======
 class DataImportError(Exception):
     """Exception thrown when there are errors in imported data.
 
@@ -60,8 +57,7 @@
         return 'DataImportError: ' + str(self.msg)
 
 
-
->>>>>>> 216404c8
+@project_files_needed
 def import_reference_genome_from_local_file(project, label, file_location,
         import_format):
     """Creates a ReferenceGenome associated with the given Project.
